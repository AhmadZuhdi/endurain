--- conflicted
+++ resolved
@@ -71,19 +71,6 @@
     "errorUpdateDefaultGear": "Erreur lors de la mise à jour de l'équipement par défaut",
     "successUpdateUserPrivacySettings": "User privacy settings updated successfully",
     "errorUpdateUserPrivacySettings": "Error updating user privacy settings",
-<<<<<<< HEAD
-    "buttonExportData": "Exporter mes données",
-    "buttonImportData": "Importer une sauvegarde",
-    "modalImportTitle": "Importer un fichier de sauvegarde",
-    "modalImportBody": "Sélectionnez le fichier .zip que vous avez précédemment exporté pour restaurer vos données.",
-    "importSuccess": "Import terminé : {tracks} traces, {activities} activités, {health_entries} entrées santé.",
-    "importError": "Erreur lors de l'import : {error}",
-    "exportError": "Erreur lors de l'export : {error}",
-    "selectFileLabel": "Sélectionner un fichier",
-    "fileFormatHelp": "Seuls les fichiers .zip sont supportés",
-    "selectedFile": "Fichier sélectionné",
-    "importingData": "Import en cours"
-=======
     "titleExportData": "Export and import data",
     "labelPasswordDisclaimer": "User password is not included in the import/export process. After import, update your password on security section.",
     "buttonExportData": "Export data",
@@ -96,5 +83,4 @@
     "importLoading": "Importing data, this may take a few minutes...",
     "importSuccess": "Import completed",
     "importError": "Error importing data"
->>>>>>> 0d6a8b5e
 }
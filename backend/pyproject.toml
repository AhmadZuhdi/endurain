--- conflicted
+++ resolved
@@ -1,10 +1,6 @@
 [tool.poetry]
 name = "endurain"
-<<<<<<< HEAD
-version = "0.11.4"
-=======
 version = "0.12.0"
->>>>>>> 05b22502
 description = "Endurain API for the Endurain app"
 authors = ["João Vitória Silva <8648976+joaovitoriasilva@users.noreply.github.com>"]
 readme = "README.md"

import os
import shutil
import requests
import statistics
from geopy.distance import geodesic
import numpy as np
from zoneinfo import ZoneInfo

from fastapi import HTTPException, status, UploadFile

from datetime import datetime
from urllib.parse import urlencode
from statistics import mean
from sqlalchemy.orm import Session
from sqlalchemy import func


import activities.schema as activities_schema
import activities.crud as activities_crud
import activities.models as activities_models

import users.crud as users_crud

import activity_laps.crud as activity_laps_crud

import activity_sets.crud as activity_sets_crud

import activity_streams.crud as activity_streams_crud
import activity_streams.schema as activity_streams_schema

import activity_workout_steps.crud as activity_workout_steps_crud

import gpx.utils as gpx_utils
import fit.utils as fit_utils

import core.logger as core_logger

<<<<<<< HEAD
=======
# Global Activity Type Mappings (ID to Name)
ACTIVITY_ID_TO_NAME = {
    1: "Run",
    2: "Trail run",
    3: "Virtual run",
    4: "Ride",
    5: "Gravel ride",
    6: "MTB ride",
    7: "Virtual ride",
    8: "Lap swimming",
    9: "Open water swimming",
    10: "Workout",
    11: "Walk",
    12: "Hike",
    13: "Rowing",
    14: "Yoga",
    15: "Alpine ski",
    16: "Nordic ski",
    17: "Snowboard",
    18: "Transition",
    19: "Strength training",
    20: "Crossfit",
    21: "Tennis",
    22: "TableTennis",
    23: "Badminton",
    24: "Squash",
    25: "Racquetball",
    26: "Pickleball",
    27: "Commuting ride", # Added based on define_activity_type
    # Add other mappings as needed based on the full list in define_activity_type comments if required
    # "AlpineSki",
    # "BackcountrySki",
    # "Badminton",
    # "Canoeing",
    # "Crossfit",
    # "EBikeRide",
    # "Elliptical",
    # "EMountainBikeRide",
    # "Golf",
    # "GravelRide",
    # "Handcycle",
    # "HighIntensityIntervalTraining",
    # "Hike",
    # "IceSkate",
    # "InlineSkate",
    # "Kayaking",
    # "Kitesurf",
    # "MountainBikeRide",
    # "NordicSki",
    # "Pickleball",
    # "Pilates",
    # "Racquetball",
    # "Ride",
    # "RockClimbing",
    # "RollerSki",
    # "Rowing",
    # "Run",
    # "Sail",
    # "Skateboard",
    # "Snowboard",
    # "Snowshoe",
    # "Soccer",
    # "Squash",
    # "StairStepper",
    # "StandUpPaddling",
    # "Surfing",
    # "Swim",
    # "TableTennis",
    # "Tennis",
    # "TrailRun",
    # "Velomobile",
    # "VirtualRide",
    # "VirtualRow",
    # "VirtualRun",
    # "Walk",
    # "WeightTraining",
    # "Wheelchair",
    # "Windsurf",
    # "Workout",
    # "Yoga"
}

# Global Activity Type Mappings (Name to ID) - Case Insensitive Keys
ACTIVITY_NAME_TO_ID = {
    name.lower(): id for id, name in ACTIVITY_ID_TO_NAME.items()
}
# Add specific variations found in define_activity_type
ACTIVITY_NAME_TO_ID.update({
    "running": 1,
    "trail running": 2,
    "trailrun": 2,
    "virtualrun": 3,
    "cycling": 4,
    "road": 4,
    "gravelride": 5,
    "gravel_cycling": 5,
    "mountainbikeride": 6,
    "mountain": 6,
    "virtualride": 7,
    "virtual_ride": 7,
    "swim": 8,
    "swimming": 8,
    "lap_swimming": 8,
    "open_water_swimming": 9,
    "open_water": 9,
    "walk": 11,
    "walking": 11,
    "hike": 12,
    "hiking": 12,
    "rowing": 13,
    "indoor_rowing": 13,
    "yoga": 14,
    "alpineski": 15,
    "resort_skiing": 15,
    "alpine_skiing": 15,
    "nordicski": 16,
    "snowboard": 17,
    "transition": 18,
    "strength_training": 19,
    "weighttraining": 19,
    "crossfit": 20,
    "tennis": 21,
    "tabletennis": 22,
    "badminton": 23,
    "squash": 24,
    "racquetball": 25,
    "pickleball": 26,
    "commuting_ride": 27,
})

>>>>>>> b6a3cd52

def transform_schema_activity_to_model_activity(
    activity: activities_schema.Activity,
) -> activities_models.Activity:
    # Set the created date to now
    created_date = func.now()

    # If the created_at date is not None, set it to the created_date
    if activity.created_at is not None:
        created_date = activity.created_at

    # Create a new activity object
    new_activity = activities_models.Activity(
        user_id=activity.user_id,
        distance=activity.distance,
        name=activity.name,
        activity_type=activity.activity_type,
        start_time=activity.start_time,
        end_time=activity.end_time,
        timezone=activity.timezone,
        total_elapsed_time=activity.total_elapsed_time,
        total_timer_time=activity.total_timer_time,
        city=activity.city,
        town=activity.town,
        country=activity.country,
        created_at=created_date,
        elevation_gain=activity.elevation_gain,
        elevation_loss=activity.elevation_loss,
        pace=activity.pace,
        average_speed=activity.average_speed,
        max_speed=activity.max_speed,
        average_power=activity.average_power,
        max_power=activity.max_power,
        normalized_power=activity.normalized_power,
        average_hr=activity.average_hr,
        max_hr=activity.max_hr,
        average_cad=activity.average_cad,
        max_cad=activity.max_cad,
        workout_feeling=activity.workout_feeling,
        workout_rpe=activity.workout_rpe,
        calories=activity.calories,
        visibility=activity.visibility,
        gear_id=activity.gear_id,
        strava_gear_id=activity.strava_gear_id,
        strava_activity_id=activity.strava_activity_id,
        garminconnect_activity_id=activity.garminconnect_activity_id,
        garminconnect_gear_id=activity.garminconnect_gear_id,
    )

    return new_activity


def serialize_activity(activity: activities_schema.Activity):
    def make_aware_and_format(dt, timezone):
        if isinstance(dt, str):
            dt = datetime.fromisoformat(dt)
        if dt.tzinfo is None:
            dt = dt.replace(tzinfo=ZoneInfo("UTC"))
        return dt.astimezone(timezone).strftime("%Y-%m-%dT%H:%M:%S")

    timezone = (
        ZoneInfo(activity.timezone)
        if activity.timezone
        else ZoneInfo(os.environ.get("TZ", "UTC"))
    )

    activity.start_time = make_aware_and_format(activity.start_time, timezone)
    activity.end_time = make_aware_and_format(activity.end_time, timezone)
    activity.created_at = make_aware_and_format(activity.created_at, timezone)

    return activity


def parse_and_store_activity_from_file(
    token_user_id: int,
    file_path: str,
    db: Session,
    from_garmin: bool = False,
    garminconnect_gear: dict = None,
) -> list[activities_schema.Activity] | None:
    try:
        # Get file extension
        _, file_extension = os.path.splitext(file_path)
        garmin_connect_activity_id = None

        if from_garmin:
            garmin_connect_activity_id = os.path.basename(file_path).split("_")[0]

        # Open the file and process it
        with open(file_path, "rb"):
            user = users_crud.get_user_by_id(token_user_id, db)
            if user is None:
                raise HTTPException(
                    status_code=status.HTTP_404_NOT_FOUND,
                    detail="User not found",
                )

            # Parse the file
            parsed_info = parse_file(
                token_user_id,
                user.default_activity_visibility,
                file_extension,
                file_path,
                db,
            )

            if parsed_info is not None:
                created_activities = []
                idsToFileName = ""
                if file_extension.lower() == ".gpx":
                    # Store the activity in the database
                    created_activity = store_activity(parsed_info, db)
                    created_activities.append(created_activity)
                    idsToFileName = idsToFileName + str(created_activity.id)
                elif file_extension.lower() == ".fit":
                    # Split the records by activity (check for multiple activities in the file)
                    split_records_by_activity = fit_utils.split_records_by_activity(
                        parsed_info
                    )

                    # Create activity objects for each activity in the file
                    if from_garmin:
                        created_activities_objects = fit_utils.create_activity_objects(
                            split_records_by_activity,
                            token_user_id,
                            user.default_activity_visibility,
                            int(garmin_connect_activity_id),
                            garminconnect_gear,
                            db,
                        )
                    else:
                        created_activities_objects = fit_utils.create_activity_objects(
                            split_records_by_activity,
                            token_user_id,
                            user.default_activity_visibility,
                            None,
                            None,
                            db,
                        )

                    for activity in created_activities_objects:
                        # Store the activity in the database
                        created_activity = store_activity(activity, db)
                        created_activities.append(created_activity)

                    for index, activity in enumerate(created_activities):
                        idsToFileName += str(activity.id)  # Add the id to the string
                        # Add an underscore if it's not the last item
                        if index < len(created_activities) - 1:
                            idsToFileName += (
                                "_"  # Add an underscore if it's not the last item
                            )
                else:
                    core_logger.print_to_log_and_console(
                        f"File extension not supported: {file_extension}", "error"
                    )
                # Define the directory where the processed files will be stored
                processed_dir = "files/processed"

                # Define new file path with activity ID as filename
                new_file_name = f"{idsToFileName}{file_extension}"

                # Move the file to the processed directory
                move_file(processed_dir, new_file_name, file_path)

                # Return the created activity
                return created_activities
            else:
                return None
    except HTTPException:
        pass
    except Exception as err:
        # Log the exception
        core_logger.print_to_log(
            f"Error in parse_and_store_activity_from_file - {str(err)}", "error"
        )


def parse_and_store_activity_from_uploaded_file(
    token_user_id: int, file: UploadFile, db: Session
):

    # Get file extension
    _, file_extension = os.path.splitext(file.filename)

    try:
        # Ensure the 'files' directory exists
        upload_dir = "files"
        os.makedirs(upload_dir, exist_ok=True)

        # Build the full path where the file will be saved
        file_path = os.path.join(upload_dir, file.filename)

        # Save the uploaded file in the 'files' directory
        with open(file_path, "wb") as save_file:
            save_file.write(file.file.read())

        user = users_crud.get_user_by_id(token_user_id, db)
        if user is None:
            raise HTTPException(
                status_code=status.HTTP_404_NOT_FOUND,
                detail="User not found",
            )

        # Parse the file
        parsed_info = parse_file(
            token_user_id,
            user.default_activity_visibility,
            file_extension,
            file_path,
            db,
        )

        if parsed_info is not None:
            created_activities = []
            idsToFileName = ""
            if file_extension.lower() == ".gpx":
                # Store the activity in the database
                created_activity = store_activity(parsed_info, db)
                created_activities.append(created_activity)
                idsToFileName = idsToFileName + str(created_activity.id)
            elif file_extension.lower() == ".fit":
                # Split the records by activity (check for multiple activities in the file)
                split_records_by_activity = fit_utils.split_records_by_activity(
                    parsed_info
                )

                # Create activity objects for each activity in the file
                created_activities_objects = fit_utils.create_activity_objects(
                    split_records_by_activity,
                    token_user_id,
                    user.default_activity_visibility,
                    None,
                    None,
                    db,
                )

                for activity in created_activities_objects:
                    # Store the activity in the database
                    created_activity = store_activity(activity, db)
                    created_activities.append(created_activity)

                for index, activity in enumerate(created_activities):
                    idsToFileName += str(activity.id)  # Add the id to the string
                    # Add an underscore if it's not the last item
                    if index < len(created_activities) - 1:
                        idsToFileName += (
                            "_"  # Add an underscore if it's not the last item
                        )
            else:
                core_logger.print_to_log_and_console(
                    f"File extension not supported: {file_extension}", "error"
                )

            # Define the directory where the processed files will be stored
            processed_dir = "files/processed"

            # Define new file path with activity ID as filename
            new_file_name = f"{idsToFileName}{file_extension}"

            # Move the file to the processed directory
            move_file(processed_dir, new_file_name, file_path)

            for activity in created_activities:
                # Serialize the activity
                activity = serialize_activity(activity)

            # Return the created activity
            return created_activities
        else:
            return None
    except HTTPException as http_err:
        raise http_err
    except Exception as err:
        # Log the exception
        core_logger.print_to_log(
            f"Error in parse_and_store_activity_from_uploaded_file - {str(err)}",
            "error",
            exc=err,
        )
        # Raise an HTTPException with a 500 Internal Server Error status code
        raise HTTPException(
            status_code=status.HTTP_500_INTERNAL_SERVER_ERROR,
            detail=f"Internal Server Error: {str(err)}",
        ) from err


def move_file(new_dir: str, new_filename: str, file_path: str):
    try:
        # Ensure the new directory exists
        os.makedirs(new_dir, exist_ok=True)

        # Define the new file path
        new_file_path = os.path.join(new_dir, new_filename)

        # Move the file
        shutil.move(file_path, new_file_path)
    except Exception as err:
        # Log the exception
        core_logger.print_to_log(f"Error in move_file - {str(err)}", "error", exc=err)
        # Raise an HTTPException with a 500 Internal Server Error status code
        raise HTTPException(
            status_code=status.HTTP_500_INTERNAL_SERVER_ERROR,
            detail=f"Internal Server Error: {str(err)}",
        ) from err


def parse_file(
    token_user_id: int,
    default_activity_visibility: int,
    file_extension: str,
    filename: str,
    db: Session,
) -> dict:
    try:
        if filename.lower() != "bulk_import/__init__.py":
            core_logger.print_to_log(f"Parsing file: {filename}")
            # Choose the appropriate parser based on file extension
            if file_extension.lower() == ".gpx":
                # Parse the GPX file
                parsed_info = gpx_utils.parse_gpx_file(
                    filename, token_user_id, default_activity_visibility, db
                )
            elif file_extension.lower() == ".fit":
                # Parse the FIT file
                parsed_info = fit_utils.parse_fit_file(filename, db)
            else:
                # file extension not supported raise an HTTPException with a 406 Not Acceptable status code
                raise HTTPException(
                    status_code=status.HTTP_406_NOT_ACCEPTABLE,
                    detail="File extension not supported. Supported file extensions are .gpx and .fit",
                )

            return parsed_info
        else:
            return None
    except HTTPException as http_err:
        raise http_err
    except Exception as err:
        # Log the exception
        core_logger.print_to_log(f"Error in parse_file - {str(err)}", "error", exc=err)
        # Raise an HTTPException with a 500 Internal Server Error status code
        raise HTTPException(
            status_code=status.HTTP_500_INTERNAL_SERVER_ERROR,
            detail=f"Internal Server Error: {str(err)}",
        ) from err


def store_activity(parsed_info: dict, db: Session):
    # create the activity in the database
    created_activity = activities_crud.create_activity(parsed_info["activity"], db)

    # Check if created_activity is None
    if created_activity is None:
        # Log the error
        core_logger.print_to_log(
            "Error in store_activity - activity is None, error creating activity",
            "error",
        )
        # raise an HTTPException with a 500 Internal Server Error status code
        raise HTTPException(
            status_code=status.HTTP_500_INTERNAL_SERVER_ERROR,
            detail="Error creating activity",
        )

    # Parse the activity streams from the parsed info
    activity_streams = parse_activity_streams_from_file(
        parsed_info, created_activity.id
    )

    if activity_streams is not None:
        # Create activity streams in the database
        activity_streams_crud.create_activity_streams(activity_streams, db)

    if parsed_info.get("laps") is not None:
        # Create activity laps in the database
        activity_laps_crud.create_activity_laps(
            parsed_info["laps"], created_activity.id, db
        )

    if parsed_info.get("workout_steps") is not None:
        # Create activity workout steps in the database
        activity_workout_steps_crud.create_activity_workout_steps(
            parsed_info["workout_steps"], created_activity.id, db
        )

    if parsed_info.get("sets") is not None:
        # Create activity sets in the database
        activity_sets_crud.create_activity_sets(
            parsed_info["sets"], created_activity.id, db
        )

    # Return the created activity
    return created_activity


def parse_activity_streams_from_file(parsed_info: dict, activity_id: int):
    # Create a dictionary mapping stream types to is_set keys and waypoints keys
    stream_mapping = {
        1: ("is_heart_rate_set", "hr_waypoints"),
        2: ("is_power_set", "power_waypoints"),
        3: ("is_cadence_set", "cad_waypoints"),
        4: ("is_elevation_set", "ele_waypoints"),
        5: ("is_velocity_set", "vel_waypoints"),
        6: ("is_velocity_set", "pace_waypoints"),
        7: ("is_lat_lon_set", "lat_lon_waypoints"),
    }

    # Create a list of tuples containing stream type, is_set, and waypoints
    stream_data_list = [
        (
            stream_type,
            (
                is_set_key(parsed_info)
                if callable(is_set_key)
                else parsed_info[is_set_key]
            ),
            parsed_info[waypoints_key],
        )
        for stream_type, (is_set_key, waypoints_key) in stream_mapping.items()
        if (
            is_set_key(parsed_info) if callable(is_set_key) else parsed_info[is_set_key]
        )
    ]

    # Return activity streams as a list of ActivityStreams objects
    return [
        activity_streams_schema.ActivityStreams(
            activity_id=activity_id,
            stream_type=stream_type,
            stream_waypoints=waypoints,
            strava_activity_stream_id=None,
        )
        for stream_type, is_set, waypoints in stream_data_list
    ]


def calculate_activity_distances(activities: list[activities_schema.Activity]):
    # Initialize the distances
    run = bike = swim = walk = hike = rowing = snow_ski = snowboard = 0.0

    if activities is not None:
        # Calculate the distances
        for activity in activities:
            if activity.activity_type in [1, 2, 3]:
                run += activity.distance
            elif activity.activity_type in [4, 5, 6, 7]:
                bike += activity.distance
            elif activity.activity_type in [8, 9]:
                swim += activity.distance
            elif activity.activity_type in [11]:
                walk += activity.distance
            elif activity.activity_type in [12]:
                hike += activity.distance
            elif activity.activity_type in [13]:
                rowing += activity.distance
            elif activity.activity_type in [15, 16]:
                snow_ski += activity.distance
            elif activity.activity_type in [17]:
                snowboard += activity.distance

    # Return the distances
    return activities_schema.ActivityDistances(
        run=run,
        bike=bike,
        swim=swim,
        walk=walk,
        hike=hike,
        rowing=rowing,
        snow_ski=snow_ski,
        snowboard=snowboard,
    )


def location_based_on_coordinates(latitude, longitude) -> dict | None:
    if latitude is None or longitude is None:
        return None

    if os.environ.get("GEOCODES_MAPS_API") == "changeme":
        return None

    # Create a dictionary with the parameters for the request
    url_params = {
        "lat": latitude,
        "lon": longitude,
        "api_key": os.environ.get("GEOCODES_MAPS_API"),
    }

    # Create the URL for the request
    url = f"https://geocode.maps.co/reverse?{urlencode(url_params)}"

    # Make the request and get the response
    try:
        # Make the request and get the response
        response = requests.get(url)
        response.raise_for_status()

        # Get the data from the response
        data = response.json().get("address", {})

        # Return the data
        return {
            "city": data.get("city"),
            "town": data.get("town"),
            "country": data.get("country"),
        }
    except requests.exceptions.RequestException as err:
        # Log the error
        core_logger.print_to_log_and_console(
            f"Error in location_based_on_coordinates - {str(err)}", "error"
        )
        raise HTTPException(
            status_code=status.HTTP_401_UNAUTHORIZED,
            detail=f"Error in location_based_on_coordinates: {str(err)}",
        )


def append_if_not_none(waypoint_list, time, value, key):
    if value is not None:
        waypoint_list.append({"time": time, key: value})


def calculate_instant_speed(
    prev_time, time, latitude, longitude, prev_latitude, prev_longitude
):
    # Convert the time strings to datetime objects
    time_calc = datetime.fromisoformat(time.strftime("%Y-%m-%dT%H:%M:%S"))

    # If prev_time is None, return a default value
    if prev_time is None:
        return 0

    # Convert the time strings to datetime objects
    prev_time_calc = datetime.fromisoformat(prev_time.strftime("%Y-%m-%dT%H:%M:%S"))

    # Calculate the time difference in seconds
    time_difference = (time_calc - prev_time_calc).total_seconds()

    # If the time difference is positive, calculate the instant speed
    if time_difference > 0:
        # Calculate the distance in meters
        distance = geodesic(
            (prev_latitude, prev_longitude), (latitude, longitude)
        ).meters

        # Calculate the instant speed in m/s
        instant_speed = distance / time_difference
    else:
        # If the time difference is not positive, return a default value
        instant_speed = 0

    # Return the instant speed
    return instant_speed


def compute_elevation_gain_and_loss(
    elevations, median_window=6, avg_window=3, threshold=0.1
):
    # 1) Median Filter
    def median_filter(values, window_size):
        if window_size < 2:
            return values[:]
        half = window_size // 2
        filtered = []
        for i in range(len(values)):
            start = max(0, i - half)
            end = min(len(values), i + half + 1)
            window_vals = values[start:end]
            m = statistics.median(window_vals)
            filtered.append(m)
        return filtered

    # 2) Moving-Average Smoothing
    def moving_average(values, window_size):
        if window_size < 2:
            return values[:]
        half = window_size // 2
        smoothed = []
        n = len(values)
        for i in range(n):
            start = max(0, i - half)
            end = min(n, i + half + 1)
            window_vals = values[start:end]
            smoothed.append(statistics.mean(window_vals))
        return smoothed

    try:
        # Get the values from the elevations
        values = [float(waypoint["ele"]) for waypoint in elevations]
    except (ValueError, KeyError):
        # If there are no valid values, return 0
        return 0, 0

    # Apply median filter -> then average smoothing
    filtered = median_filter(values, median_window)
    filtered = moving_average(filtered, avg_window)

    # 3) Compute gain/loss with threshold
    total_gain = 0.0
    total_loss = 0.0
    for i in range(1, len(filtered)):
        diff = filtered[i] - filtered[i - 1]
        if diff > threshold:
            total_gain += diff
        elif diff < -threshold:
            total_loss -= diff  # diff is negative, so subtracting it is adding positive
    return total_gain, total_loss


def calculate_pace(distance, first_waypoint_time, last_waypoint_time):
    # If the distance is 0, return 0
    if distance == 0:
        return 0

    # Convert the time strings to datetime objects
    start_datetime = datetime.fromisoformat(
        first_waypoint_time.strftime("%Y-%m-%dT%H:%M:%S")
    )
    end_datetime = datetime.fromisoformat(
        last_waypoint_time.strftime("%Y-%m-%dT%H:%M:%S")
    )

    # Calculate the time difference in seconds
    total_time_in_seconds = (end_datetime - start_datetime).total_seconds()

    # Calculate pace in seconds per meter
    pace_seconds_per_meter = total_time_in_seconds / distance

    # Return the pace
    return pace_seconds_per_meter


def calculate_avg_and_max(data, type):
    try:
        # Get the values from the data
        values = [
            float(waypoint[type]) for waypoint in data if waypoint.get(type) is not None
        ]
    except (ValueError, KeyError):
        # If there are no valid values, return 0
        return 0, 0

    # Calculate the average and max values
    avg_value = mean(values)
    max_value = max(values)

    return avg_value, max_value


def calculate_np(data):
    try:
        # Get the power values from the data
        values = [
            float(waypoint["power"])
            for waypoint in data
            if waypoint["power"] is not None
        ]
    except:
        # If there are no valid values, return 0
        return 0

    # Calculate the fourth power of each power value
    fourth_powers = [p**4 for p in values]

    # Calculate the average of the fourth powers
    avg_fourth_power = sum(fourth_powers) / len(fourth_powers)

    # Take the fourth root of the average of the fourth powers to get Normalized Power
    normalized_power = avg_fourth_power ** (1 / 4)

    return normalized_power


def define_activity_type(activity_type):
    # Default value
    auxType = 10

    # Define the mapping for the activity types
    type_mapping = {
        "Run": 1,
        "running": 1,
        "trail running": 2,
        "TrailRun": 2,
        "VirtualRun": 3,
        "cycling": 4,
        "Ride": 4,
        "road": 4,
        "GravelRide": 5,
        "gravel_cycling": 5,
        "MountainBikeRide": 6,
        "mountain": 6,
        "VirtualRide": 7,
        "virtual_ride": 7,
        "commuting_ride": 27,
        "Swim": 8,
        "swimming": 8,
        "lap_swimming": 8,
        "open_water_swimming": 9,
        "open_water": 9,
        "Walk": 11,
        "walking": 11,
        "Hike": 12,
        "hiking": 12,
        "Rowing": 13,
        "indoor_rowing": 13,
        "yoga": 14,
        "Yoga": 14,
        "AlpineSki": 15,
        "resort_skiing": 15,
        "alpine_skiing": 15,
        "NordicSki": 16,
        "Snowboard": 17,
        "transition": 18,
        "strength_training": 19,
        "WeightTraining": 19,
        "Crossfit": 20,
        "Tennis": 21,
        "tennis": 21,
        "TableTennis": 22,
        "Badminton": 23,
        "Squash": 24,
        "Racquetball": 25,
        "Pickleball": 26,
    }
    # "AlpineSki",
    # "BackcountrySki",
    # "Badminton",
    # "Canoeing",
    # "Crossfit",
    # "EBikeRide",
    # "Elliptical",
    # "EMountainBikeRide",
    # "Golf",
    # "GravelRide",
    # "Handcycle",
    # "HighIntensityIntervalTraining",
    # "Hike",
    # "IceSkate",
    # "InlineSkate",
    # "Kayaking",
    # "Kitesurf",
    # "MountainBikeRide",
    # "NordicSki",
    # "Pickleball",
    # "Pilates",
    # "Racquetball",
    # "Ride",
    # "RockClimbing",
    # "RollerSki",
    # "Rowing",
    # "Run",
    # "Sail",
    # "Skateboard",
    # "Snowboard",
    # "Snowshoe",
    # "Soccer",
    # "Squash",
    # "StairStepper",
    # "StandUpPaddling",
    # "Surfing",
    # "Swim",
    # "TableTennis",
    # "Tennis",
    # "TrailRun",
    # "Velomobile",
    # "VirtualRide",
    # "VirtualRow",
    # "VirtualRun",
    # "Walk",
    # "WeightTraining",
    # "Wheelchair",
    # "Windsurf",
    # "Workout",
    # "Yoga"

    # Get the activity type from the mapping
    auxType = type_mapping.get(activity_type, 10)

    # Return the activity type
    return auxType


def set_activity_name_based_on_activity_type(activity_type):
    type_mapping = {
        1: "Run",
        2: "Trail run",
        3: "Virtual run",
        4: "Ride",
        5: "Gravel ride",
        6: "MTB ride",
        7: "Virtual ride",
        8: "Lap swimming",
        9: "Open water swimming",
        10: "Workout",
        11: "Walk",
        12: "Hike",
        13: "Rowing",
        14: "Yoga",
        15: "Alpine ski",
        16: "Nordic ski",
        17: "Snowboard",
        18: "Transition",
        19: "Strength training",
        20: "Crossfit",
        21: "Tennis",
        22: "TableTennis",
        23: "Badminton",
        24: "Squash",
        25: "Racquetball",
        26: "Pickleball",
    }

    # Get the mapping for the activity type, default to 10 (Workout)
    mapping = type_mapping.get(activity_type, "Workout")

    # If type is not 10, return the mapping with " workout" suffix
    return mapping + " workout" if mapping != "Workout" else mapping<|MERGE_RESOLUTION|>--- conflicted
+++ resolved
@@ -14,7 +14,6 @@
 from sqlalchemy.orm import Session
 from sqlalchemy import func
 
-
 import activities.schema as activities_schema
 import activities.crud as activities_crud
 import activities.models as activities_models
@@ -35,8 +34,6 @@
 
 import core.logger as core_logger
 
-<<<<<<< HEAD
-=======
 # Global Activity Type Mappings (ID to Name)
 ACTIVITY_ID_TO_NAME = {
     1: "Run",
@@ -167,7 +164,6 @@
     "commuting_ride": 27,
 })
 
->>>>>>> b6a3cd52
 
 def transform_schema_activity_to_model_activity(
     activity: activities_schema.Activity,
@@ -219,7 +215,6 @@
 
     return new_activity
 
-
 def serialize_activity(activity: activities_schema.Activity):
     def make_aware_and_format(dt, timezone):
         if isinstance(dt, str):
@@ -240,14 +235,13 @@
 
     return activity
 
-
 def parse_and_store_activity_from_file(
     token_user_id: int,
     file_path: str,
     db: Session,
     from_garmin: bool = False,
     garminconnect_gear: dict = None,
-) -> list[activities_schema.Activity] | None:
+):
     try:
         # Get file extension
         _, file_extension = os.path.splitext(file_path)
@@ -345,7 +339,6 @@
             f"Error in parse_and_store_activity_from_file - {str(err)}", "error"
         )
 
-
 def parse_and_store_activity_from_uploaded_file(
     token_user_id: int, file: UploadFile, db: Session
 ):
@@ -454,7 +447,6 @@
             detail=f"Internal Server Error: {str(err)}",
         ) from err
 
-
 def move_file(new_dir: str, new_filename: str, file_path: str):
     try:
         # Ensure the new directory exists
@@ -473,7 +465,6 @@
             status_code=status.HTTP_500_INTERNAL_SERVER_ERROR,
             detail=f"Internal Server Error: {str(err)}",
         ) from err
-
 
 def parse_file(
     token_user_id: int,
@@ -515,7 +506,6 @@
             detail=f"Internal Server Error: {str(err)}",
         ) from err
 
-
 def store_activity(parsed_info: dict, db: Session):
     # create the activity in the database
     created_activity = activities_crud.create_activity(parsed_info["activity"], db)
@@ -562,7 +552,6 @@
 
     # Return the created activity
     return created_activity
-
 
 def parse_activity_streams_from_file(parsed_info: dict, activity_id: int):
     # Create a dictionary mapping stream types to is_set keys and waypoints keys
@@ -604,7 +593,6 @@
         for stream_type, is_set, waypoints in stream_data_list
     ]
 
-
 def calculate_activity_distances(activities: list[activities_schema.Activity]):
     # Initialize the distances
     run = bike = swim = walk = hike = rowing = snow_ski = snowboard = 0.0
@@ -614,7 +602,7 @@
         for activity in activities:
             if activity.activity_type in [1, 2, 3]:
                 run += activity.distance
-            elif activity.activity_type in [4, 5, 6, 7]:
+            elif activity.activity_type in [4, 5, 6, 7, 27]:
                 bike += activity.distance
             elif activity.activity_type in [8, 9]:
                 swim += activity.distance
@@ -641,7 +629,6 @@
         snowboard=snowboard,
     )
 
-
 def location_based_on_coordinates(latitude, longitude) -> dict | None:
     if latitude is None or longitude is None:
         return None
@@ -684,11 +671,9 @@
             detail=f"Error in location_based_on_coordinates: {str(err)}",
         )
 
-
 def append_if_not_none(waypoint_list, time, value, key):
     if value is not None:
         waypoint_list.append({"time": time, key: value})
-
 
 def calculate_instant_speed(
     prev_time, time, latitude, longitude, prev_latitude, prev_longitude
@@ -721,7 +706,6 @@
 
     # Return the instant speed
     return instant_speed
-
 
 def compute_elevation_gain_and_loss(
     elevations, median_window=6, avg_window=3, threshold=0.1
@@ -776,7 +760,6 @@
             total_loss -= diff  # diff is negative, so subtracting it is adding positive
     return total_gain, total_loss
 
-
 def calculate_pace(distance, first_waypoint_time, last_waypoint_time):
     # If the distance is 0, return 0
     if distance == 0:
@@ -798,7 +781,6 @@
 
     # Return the pace
     return pace_seconds_per_meter
-
 
 def calculate_avg_and_max(data, type):
     try:
@@ -815,7 +797,6 @@
     max_value = max(values)
 
     return avg_value, max_value
-
 
 def calculate_np(data):
     try:
@@ -840,148 +821,33 @@
 
     return normalized_power
 
-
-def define_activity_type(activity_type):
+def define_activity_type(activity_type_name: str) -> int:
+    """
+    Maps an activity type name (string) to its corresponding ID (integer).
+    Uses the global ACTIVITY_NAME_TO_ID dictionary.
+    Returns 10 (Workout) if the name is not found.
+    """
     # Default value
-    auxType = 10
-
-    # Define the mapping for the activity types
-    type_mapping = {
-        "Run": 1,
-        "running": 1,
-        "trail running": 2,
-        "TrailRun": 2,
-        "VirtualRun": 3,
-        "cycling": 4,
-        "Ride": 4,
-        "road": 4,
-        "GravelRide": 5,
-        "gravel_cycling": 5,
-        "MountainBikeRide": 6,
-        "mountain": 6,
-        "VirtualRide": 7,
-        "virtual_ride": 7,
-        "commuting_ride": 27,
-        "Swim": 8,
-        "swimming": 8,
-        "lap_swimming": 8,
-        "open_water_swimming": 9,
-        "open_water": 9,
-        "Walk": 11,
-        "walking": 11,
-        "Hike": 12,
-        "hiking": 12,
-        "Rowing": 13,
-        "indoor_rowing": 13,
-        "yoga": 14,
-        "Yoga": 14,
-        "AlpineSki": 15,
-        "resort_skiing": 15,
-        "alpine_skiing": 15,
-        "NordicSki": 16,
-        "Snowboard": 17,
-        "transition": 18,
-        "strength_training": 19,
-        "WeightTraining": 19,
-        "Crossfit": 20,
-        "Tennis": 21,
-        "tennis": 21,
-        "TableTennis": 22,
-        "Badminton": 23,
-        "Squash": 24,
-        "Racquetball": 25,
-        "Pickleball": 26,
-    }
-    # "AlpineSki",
-    # "BackcountrySki",
-    # "Badminton",
-    # "Canoeing",
-    # "Crossfit",
-    # "EBikeRide",
-    # "Elliptical",
-    # "EMountainBikeRide",
-    # "Golf",
-    # "GravelRide",
-    # "Handcycle",
-    # "HighIntensityIntervalTraining",
-    # "Hike",
-    # "IceSkate",
-    # "InlineSkate",
-    # "Kayaking",
-    # "Kitesurf",
-    # "MountainBikeRide",
-    # "NordicSki",
-    # "Pickleball",
-    # "Pilates",
-    # "Racquetball",
-    # "Ride",
-    # "RockClimbing",
-    # "RollerSki",
-    # "Rowing",
-    # "Run",
-    # "Sail",
-    # "Skateboard",
-    # "Snowboard",
-    # "Snowshoe",
-    # "Soccer",
-    # "Squash",
-    # "StairStepper",
-    # "StandUpPaddling",
-    # "Surfing",
-    # "Swim",
-    # "TableTennis",
-    # "Tennis",
-    # "TrailRun",
-    # "Velomobile",
-    # "VirtualRide",
-    # "VirtualRow",
-    # "VirtualRun",
-    # "Walk",
-    # "WeightTraining",
-    # "Wheelchair",
-    # "Windsurf",
-    # "Workout",
-    # "Yoga"
-
-    # Get the activity type from the mapping
-    auxType = type_mapping.get(activity_type, 10)
-
-    # Return the activity type
-    return auxType
-
-
-def set_activity_name_based_on_activity_type(activity_type):
-    type_mapping = {
-        1: "Run",
-        2: "Trail run",
-        3: "Virtual run",
-        4: "Ride",
-        5: "Gravel ride",
-        6: "MTB ride",
-        7: "Virtual ride",
-        8: "Lap swimming",
-        9: "Open water swimming",
-        10: "Workout",
-        11: "Walk",
-        12: "Hike",
-        13: "Rowing",
-        14: "Yoga",
-        15: "Alpine ski",
-        16: "Nordic ski",
-        17: "Snowboard",
-        18: "Transition",
-        19: "Strength training",
-        20: "Crossfit",
-        21: "Tennis",
-        22: "TableTennis",
-        23: "Badminton",
-        24: "Squash",
-        25: "Racquetball",
-        26: "Pickleball",
-    }
-
-    # Get the mapping for the activity type, default to 10 (Workout)
-    mapping = type_mapping.get(activity_type, "Workout")
-
-    # If type is not 10, return the mapping with " workout" suffix
+    default_type_id = 10
+
+    # Get the activity type ID from the global mapping (case-insensitive)
+    # Ensure input is a string before lowercasing
+    if isinstance(activity_type_name, str):
+        return ACTIVITY_NAME_TO_ID.get(activity_type_name.lower(), default_type_id)
+    else:
+        # Handle non-string input if necessary, or return default
+        return default_type_id
+
+
+def set_activity_name_based_on_activity_type(activity_type_id: int) -> str:
+    """
+    Maps an activity type ID (integer) to its corresponding name (string).
+    Uses the global ACTIVITY_ID_TO_NAME dictionary.
+    Returns "Workout" if the ID is not found or is 10.
+    Appends " workout" suffix if the name is not "Workout".
+    """
+    # Get the mapping for the activity type ID, default to "Workout"
+    mapping = ACTIVITY_ID_TO_NAME.get(activity_type_id, "Workout")
+
+    # If type is not 10 (Workout), return the mapping with " workout" suffix
     return mapping + " workout" if mapping != "Workout" else mapping